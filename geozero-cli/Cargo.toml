[package]
name = "geozero-cli"
description = "Command line interface for geozero"
version = "0.1.0"
authors = ["Pirmin Kalberer <pka@sourcepole.ch>"]
edition = "2021"
default-run = "geozero"

[[bin]]
name = "geozero"
path = "src/main.rs"

[dependencies]
geozero = { version = "0.9.4", features = ["with-csv"] }
flatgeobuf = "3.25.0"
async-trait = "0.1"
<<<<<<< HEAD
clap = { version = "4", features = ["derive"] }
tokio = { version = "1.2.0", features = ["full"] }
=======
clap = { version = "3.1.18", features = ["derive"] }
tokio = { version = "1.27.0", features = ["full"] }
>>>>>>> 2cb3fffa
env_logger = "0.10.0"<|MERGE_RESOLUTION|>--- conflicted
+++ resolved
@@ -14,11 +14,6 @@
 geozero = { version = "0.9.4", features = ["with-csv"] }
 flatgeobuf = "3.25.0"
 async-trait = "0.1"
-<<<<<<< HEAD
 clap = { version = "4", features = ["derive"] }
-tokio = { version = "1.2.0", features = ["full"] }
-=======
-clap = { version = "3.1.18", features = ["derive"] }
 tokio = { version = "1.27.0", features = ["full"] }
->>>>>>> 2cb3fffa
 env_logger = "0.10.0"